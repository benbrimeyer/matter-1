--- conflicted
+++ resolved
@@ -1,19 +1,15 @@
 # Changelog
 
 ## Unreleased
-<<<<<<< HEAD
-### Changes
-- `Matter.useEvent` now supports events that have a `Connect`, `connect`, or an `on` method. Additionally, it also supports custom
-connection objects (returned by custom events), which have a `Destroy` or a `Disconnect` method, or are just a cleanup function.
-=======
 ### Changed
 - The first time you call `queryChanged`, all existing entities in the world that match the component are now returned as "new" change records. Previously, nothing was returned.
 - Improved Debugger with highlight selections and tooltips.
+- `Matter.useEvent` now supports events that have a `Connect`, `connect`, or an `on` method. Additionally, it also supports custom
+connection objects (returned by custom events), which have a `Destroy` or a `Disconnect` method, or are just a cleanup function.
 
 ### Fixed
 - Debugger: Fixed bug with profiling when disabling a system and then closing the debugger
 - Debugger: Fixed bug with system list automatic sizing
->>>>>>> 091ffc7a
 
 ## [0.5.3] - 2022-07-05
 ### Added
