--- conflicted
+++ resolved
@@ -1,6 +1,5 @@
 local archetypeModule = require(script.Parent.archetype)
 local Component = require(script.Parent.component)
-local topoRuntime = require(script.Parent.topoRuntime)
 local assertValidComponent = Component.assertValidComponent
 local archetypeOf = archetypeModule.archetypeOf
 
@@ -135,15 +134,6 @@
 
 	seenEntities[entityId] = true
 
-<<<<<<< HEAD
-=======
-	for _, metatable in query._filter do
-		if entityData[metatable] then
-			return nextItem(query)
-		end
-	end
-
->>>>>>> fad7489d
 	return entityId, entityData
 end
 
