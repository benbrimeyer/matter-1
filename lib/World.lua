local archetypeModule = require(script.Parent.archetype)
local topoRuntime = require(script.Parent.topoRuntime)
local Component = require(script.Parent.component)

local assertValidComponentInstance = Component.assertValidComponentInstance
local assertValidComponent = Component.assertValidComponent
local archetypeOf = archetypeModule.archetypeOf
local areArchetypesCompatible = archetypeModule.areArchetypesCompatible

local QueryResult = require(script.Parent.query)

local ERROR_NO_ENTITY = "Entity doesn't exist, use world:contains to check if needed"

--[=[
	@class World

	A World contains entities which have components.
	The World is queryable and can be used to get entities with a specific set of components.
	Entities are simply ever-increasing integers.
]=]
local World = {}
World.__index = World

--[=[
	Creates a new World.
]=]
function World.new()
	local firstStorage = {}

	return setmetatable({
		-- List of maps from archetype string --> entity ID --> entity data
		_storages = { firstStorage },
		-- The most recent storage that has not been dirtied by an iterator
		_pristineStorage = firstStorage,

		-- Map from entity ID -> archetype string
		_entityArchetypes = {},

		-- Cache of the component metatables on each entity. Used for generating archetype.
		-- Map of entity ID -> array
		_entityMetatablesCache = {},

		-- Cache of what query archetypes are compatible with what component archetypes
		_queryCache = {},

		-- Cache of what entity archetypes have ever existed in the game. This is used for knowing
		-- when to update the queryCache.
		_entityArchetypeCache = {},

		-- The next ID that will be assigned with World:spawn
		_nextId = 1,

		-- The total number of active entities in the world
		_size = 0,

		-- Storage for `queryChanged`
		_changedStorage = {},
	}, World)
end

-- Searches all archetype storages for the entity with the given archetype
-- Returns the storage that the entity is in if it exists, otherwise nil
function World:_getStorageWithEntity(archetype, id)
	for _, storage in self._storages do
		local archetypeStorage = storage[archetype]
		if archetypeStorage then
			if archetypeStorage[id] then
				return storage
			end
		end
	end
	return nil
end

function World:_markStorageDirty()
	local newStorage = {}
	table.insert(self._storages, newStorage)
	self._pristineStorage = newStorage

	if topoRuntime.withinTopoContext() then
		local frameState = topoRuntime.useFrameState()

		frameState.dirtyWorlds[self] = true
	end
end

function World:_getEntity(id)
	local archetype = self._entityArchetypes[id]
	local storage = self:_getStorageWithEntity(archetype, id)

	return storage[archetype][id]
end

function World:_next(last)
	local entityId, archetype = next(self._entityArchetypes, last)

	if entityId == nil then
		return nil
	end

	local storage = self:_getStorageWithEntity(archetype, entityId)

	return entityId, storage[archetype][entityId]
end

--[=[
	Iterates over all entities in this World. Iteration returns entity ID followed by a dictionary mapping
	Component to Component Instance.

	**Usage:**

	```lua
	for entityId, entityData in world do
		print(entityId, entityData[Components.Example])
	end
	```

	@return number
	@return {[Component]: ComponentInstance}
]=]
function World:__iter()
	return World._next, self
end

--[=[
	Spawns a new entity in the world with the given components.

	@param ... ComponentInstance -- The component values to spawn the entity with.
	@return number -- The new entity ID.
]=]
function World:spawn(...)
	return self:spawnAt(self._nextId, ...)
end

--[=[
	Spawns a new entity in the world with a specific entity ID and given components.

	The next ID generated from [World:spawn] will be increased as needed to never collide with a manually specified ID.

	@param id number -- The entity ID to spawn with
	@param ... ComponentInstance -- The component values to spawn the entity with.
	@return number -- The same entity ID that was passed in
]=]
function World:spawnAt(id, ...)
	if self:contains(id) then
		error(
			string.format(
				"The world already contains an entity with ID %d. Use World:replace instead if this is intentional.",
				id
			),
			2
		)
	end

	self._size += 1

	if id >= self._nextId then
		self._nextId = id + 1
	end

	local components = {}
	local metatables = {}

	for i = 1, select("#", ...) do
		local newComponent = select(i, ...)

		assertValidComponentInstance(newComponent, i)

		local metatable = getmetatable(newComponent)

		if components[metatable] then
			error(("Duplicate component type at index %d"):format(i), 2)
		end

		self:_trackChanged(metatable, id, nil, newComponent)

		components[metatable] = newComponent
		table.insert(metatables, metatable)
	end

	self._entityMetatablesCache[id] = metatables

	self:_transitionArchetype(id, components)

	return id
end

function World:_newQueryArchetype(queryArchetype)
	if self._queryCache[queryArchetype] == nil then
		self._queryCache[queryArchetype] = {}
	else
		return -- Archetype isn't actually new
	end

	for _, storage in self._storages do
		for entityArchetype in storage do
			local archetype = string.split(queryArchetype, "||")
			local negatedArchetype = archetype[1]
			local filter = { unpack(archetype, 2, #archetype) }

			local skip = false
			for _, exclude in filter do
				if areArchetypesCompatible(exclude, entityArchetype) then
					skip = true
					break
				end
			end

			if skip then
				continue
			end

			if areArchetypesCompatible(negatedArchetype, entityArchetype) then
				self._queryCache[queryArchetype][entityArchetype] = true
			end
		end
	end
end

function World:_updateQueryCache(entityArchetype)
	for queryArchetype, compatibleArchetypes in pairs(self._queryCache) do
		if areArchetypesCompatible(queryArchetype, entityArchetype) then
			compatibleArchetypes[entityArchetype] = true
		end
	end
end

function World:_transitionArchetype(id, components)
	debug.profilebegin("transitionArchetype")
	local newArchetype = nil
	local oldArchetype = self._entityArchetypes[id]
	local oldStorage

	if oldArchetype then
		oldStorage = self:_getStorageWithEntity(oldArchetype, id)

		if not components then
			oldStorage[oldArchetype][id] = nil
		end
	end

	if components then
		newArchetype = archetypeOf(unpack(self._entityMetatablesCache[id]))

		if oldArchetype ~= newArchetype then
			if oldStorage then
				oldStorage[oldArchetype][id] = nil
			end

			if self._pristineStorage[newArchetype] == nil then
				self._pristineStorage[newArchetype] = {}
			end

			if self._entityArchetypeCache[newArchetype] == nil then
				debug.profilebegin("update query cache")
				self._entityArchetypeCache[newArchetype] = true
				self:_updateQueryCache(newArchetype)
				debug.profileend()
			end
			self._pristineStorage[newArchetype][id] = components
		else
			oldStorage[newArchetype][id] = components
		end
	end

	self._entityArchetypes[id] = newArchetype

	debug.profileend()
end

--[=[
	Replaces a given entity by ID with an entirely new set of components.
	Equivalent to removing all components from an entity, and then adding these ones.

	@param id number -- The entity ID
	@param ... ComponentInstance -- The component values to spawn the entity with.
]=]
function World:replace(id, ...)
	if not self:contains(id) then
		error(ERROR_NO_ENTITY, 2)
	end

	local components = {}
	local metatables = {}
	local entity = self:_getEntity(id)

	for i = 1, select("#", ...) do
		local newComponent = select(i, ...)

		assertValidComponentInstance(newComponent, i)

		local metatable = getmetatable(newComponent)

		if components[metatable] then
			error(("Duplicate component type at index %d"):format(i), 2)
		end

		self:_trackChanged(metatable, id, entity[metatable], newComponent)

		components[metatable] = newComponent
		table.insert(metatables, metatable)
	end

	for metatable, component in pairs(entity) do
		if not components[metatable] then
			self:_trackChanged(metatable, id, component, nil)
		end
	end

	self._entityMetatablesCache[id] = metatables

	self:_transitionArchetype(id, components)
end

--[=[
	Despawns a given entity by ID, removing it and all its components from the world entirely.

	@param id number -- The entity ID
]=]
function World:despawn(id)
	local entity = self:_getEntity(id)

	for metatable, component in pairs(entity) do
		self:_trackChanged(metatable, id, component, nil)
	end

	self._entityMetatablesCache[id] = nil
	self:_transitionArchetype(id, nil)

	self._size -= 1
end

--[=[
	Removes all entities from the world.

	:::caution
	Removing entities in this way is not reported by `queryChanged`.
	:::
]=]
function World:clear()
	local firstStorage = {}
	self._storages = { firstStorage }
	self._pristineStorage = firstStorage
	self._entityArchetypes = {}
	self._entityMetatablesCache = {}
	self._size = 0
	self._changedStorage = {}
end

--[=[
	Checks if the given entity ID is currently spawned in this world.

	@param id number -- The entity ID
	@return bool -- `true` if the entity exists
]=]
function World:contains(id)
	return self._entityArchetypes[id] ~= nil
end

--[=[
	Gets a specific component (or set of components) from a specific entity in this world.

	@param id number -- The entity ID
	@param ... Component -- The components to fetch
	@return ... -- Returns the component values in the same order they were passed in
]=]
function World:get(id, ...)
	if not self:contains(id) then
		error(ERROR_NO_ENTITY, 2)
	end

	local entity = self:_getEntity(id)

	local length = select("#", ...)

	if length == 1 then
		assertValidComponent((...), 1)
		return entity[...]
	end

	local components = {}
	for i = 1, length do
		local metatable = select(i, ...)
		assertValidComponent(metatable, i)
		components[i] = entity[metatable]
	end

	return unpack(components, 1, length)
end

--[=[
	Performs a query against the entities in this World. Returns a [QueryResult](/api/QueryResult), which iterates over
	the results of the query.

	Order of iteration is not guaranteed.

	```lua
	for id, enemy, charge, model in world:query(Enemy, Charge, Model) do
		-- Do something
	end

	for id in world:query(Target):without(Model) do
		-- Again, with feeling
	end
	```

	@param ... Component -- The component types to query. Only entities with *all* of these components will be returned.
	@return QueryResult -- See [QueryResult](/api/QueryResult) docs.
]=]

local function noop() end

local noopQuery = setmetatable({
	next = noop,
	snapshot = noop,
	without = function(self)
		return self
	end,
	view = noop,
}, {
	__iter = function()
<<<<<<< HEAD
		return noopQuery
=======
		return noop
>>>>>>> 90ef6db7
	end,
})

function World:query(...)
	debug.profilebegin("World:query")
	assertValidComponent((...), 1)

	local metatables = { ... }
	local queryLength = select("#", ...)

	local archetype = archetypeOf(...)

	if self._queryCache[archetype] == nil then
		self:_newQueryArchetype(archetype)
	end

	local compatibleArchetypes = self._queryCache[archetype]

	debug.profileend()

	if next(compatibleArchetypes) == nil then
		-- If there are no compatible storages avoid creating our complicated iterator
		return noopQuery
	end

	local queryOutput = table.create(queryLength)

	local function expand(entityId, entityData)
		if not entityId then
			return
		end

		for i, metatable in ipairs(metatables) do
			queryOutput[i] = entityData[metatable]
		end

		return entityId, unpack(queryOutput, 1, queryLength)
	end

	if self._pristineStorage == self._storages[1] then
		self:_markStorageDirty()
	end

	return QueryResult.new(self, expand, archetype, compatibleArchetypes)
end

local function cleanupQueryChanged(hookState)
	local world = hookState.world
	local componentToTrack = hookState.componentToTrack

	for index, object in world._changedStorage[componentToTrack] do
		if object == hookState.storage then
			table.remove(world._changedStorage[componentToTrack], index)
			break
		end
	end

	if next(world._changedStorage[componentToTrack]) == nil then
		world._changedStorage[componentToTrack] = nil
	end
end

--[=[
	@interface ChangeRecord
	@within World
	.new? ComponentInstance -- The new value of the component. Nil if just removed.
	.old? ComponentInstance -- The former value of the component. Nil if just added.
]=]

--[=[
	:::info Topologically-aware function
	This function is only usable if called within the context of [`Loop:begin`](/api/Loop#begin).
	:::

	Queries for components that have changed **since the last time your system ran `queryChanged`**.

	Only one changed record is returned per entity, even if the same entity changed multiple times. The order
	in which changed records are returned is not guaranteed to be the order that the changes occurred in.

	It should be noted that `queryChanged` does not have the same iterator invalidation concerns as `World:query`.

	:::tip
	The first time your system runs (i.e., on the first frame), all existing entities in the world that match your query
	are returned as "new" change records.
	:::

	:::info
	Calling this function from your system creates storage internally for your system. Then, changes meeting your
	criteria are pushed into your storage. Calling `queryChanged` again each frame drains this storage.

	If your system isn't called every frame, the storage will continually fill up and does not empty unless you drain
	it.

	If you stop calling `queryChanged` in your system, changes will stop being tracked.
	:::

	### Returns
	`queryChanged` returns an iterator function, so you call it in a for loop just like `World:query`.

	The iterator returns the entity ID, followed by a [`ChangeRecord`](#ChangeRecord).

	The `ChangeRecord` type is a table that contains two fields, `new` and `old`, respectively containing the new
	component instance, and the old component instance. `new` and `old` will never be the same value.

	`new` will be nil if the component was removed (or the entity was despawned), and `old` will be nil if the
	component was just added.

	The `old` field will be the value of the component the last time this system observed it, not
	necessarily the value it changed from most recently.

	The `ChangeRecord` table is potentially shared with multiple systems tracking changes for this component, so it
	cannot be modified.

	```lua
	for id, record in world:queryChanged(Model) do
		if record.new == nil then
			-- Model was removed

			if enemy.type == "this is a made up example" then
				world:remove(id, Enemy)
			end
		end
	end
	```

	@param componentToTrack Component -- The component you want to listen to changes for.
	@return () -> (id, ChangeRecord) -- Iterator of entity ID and change record
]=]
function World:queryChanged(componentToTrack, ...: nil)
	if ... then
		error("World:queryChanged does not take any additional parameters", 2)
	end

	local hookState = topoRuntime.useHookState(componentToTrack, cleanupQueryChanged)

	if hookState.storage then
		return function(): any
			local entityId, record = next(hookState.storage)

			if entityId then
				hookState.storage[entityId] = nil

				return entityId, record
			end
			return
		end
	end

	if not self._changedStorage[componentToTrack] then
		self._changedStorage[componentToTrack] = {}
	end

	local storage = {}
	hookState.storage = storage
	hookState.world = self
	hookState.componentToTrack = componentToTrack

	table.insert(self._changedStorage[componentToTrack], storage)

	local queryResult = self:query(componentToTrack)

	return function(): any
		local entityId, component = queryResult:next()

		if entityId then
			return entityId, table.freeze({ new = component })
		end
		return
	end
end

function World:_trackChanged(metatable, id, old, new)
	if not self._changedStorage[metatable] then
		return
	end

	if old == new then
		return
	end

	local record = table.freeze({
		old = old,
		new = new,
	})

	for _, storage in ipairs(self._changedStorage[metatable]) do
		-- If this entity has changed since the last time this system read it,
		-- we ensure that the "old" value is whatever the system saw it as last, instead of the
		-- "old" value we have here.
		if storage[id] then
			storage[id] = table.freeze({ old = storage[id].old, new = new })
		else
			storage[id] = record
		end
	end
end

--[=[
	Inserts a component (or set of components) into an existing entity.

	If another instance of a given component already exists on this entity, it is replaced.

	```lua
	world:insert(
		entityId,
		ComponentA({
			foo = "bar"
		}),
		ComponentB({
			baz = "qux"
		})
	)
	```

	@param id number -- The entity ID
	@param ... ComponentInstance -- The component values to insert
]=]
function World:insert(id, ...)
	debug.profilebegin("insert")
	if not self:contains(id) then
		error(ERROR_NO_ENTITY, 2)
	end

	local entity = self:_getEntity(id)

	local wasNew = false
	for i = 1, select("#", ...) do
		local newComponent = select(i, ...)

		assertValidComponentInstance(newComponent, i)

		local metatable = getmetatable(newComponent)

		local oldComponent = entity[metatable]

		if not oldComponent then
			wasNew = true

			table.insert(self._entityMetatablesCache[id], metatable)
		end

		self:_trackChanged(metatable, id, oldComponent, newComponent)

		entity[metatable] = newComponent
	end

	if wasNew then -- wasNew
		self:_transitionArchetype(id, entity)
	end

	debug.profileend()
end

--[=[
	Removes a component (or set of components) from an existing entity.

	```lua
	local removedA, removedB = world:remove(entityId, ComponentA, ComponentB)
	```

	@param id number -- The entity ID
	@param ... Component -- The components to remove
	@return ...ComponentInstance -- Returns the component instance values that were removed in the order they were passed.
]=]
function World:remove(id, ...)
	if not self:contains(id) then
		error(ERROR_NO_ENTITY, 2)
	end

	local entity = self:_getEntity(id)

	local length = select("#", ...)
	local removed = {}

	for i = 1, length do
		local metatable = select(i, ...)

		assertValidComponent(metatable, i)

		local oldComponent = entity[metatable]

		removed[i] = oldComponent

		self:_trackChanged(metatable, id, oldComponent, nil)

		entity[metatable] = nil
	end

	-- Rebuild entity metatable cache
	local metatables = {}

	for metatable in pairs(entity) do
		table.insert(metatables, metatable)
	end

	self._entityMetatablesCache[id] = metatables

	self:_transitionArchetype(id, entity)

	return unpack(removed, 1, length)
end

--[=[
	Returns the number of entities currently spawned in the world.
]=]
function World:size()
	return self._size
end

--[=[
	:::tip
	[Loop] automatically calls this function on your World(s), so there is no need to call it yourself if you're using
	a Loop.
	:::

	If you are not using a Loop, you should call this function at a regular interval (i.e., once per frame) to optimize
	the internal storage for queries.

	This is part of a strategy to eliminate iterator invalidation when modifying the World while inside a query from
	[World:query]. While inside a query, any changes to the World are stored in a separate location from the rest of
	the World. Calling this function combines the separate storage back into the main storage, which speeds things up
	again.
]=]
function World:optimizeQueries()
	if #self._storages == 1 then
		return
	end

	local firstStorage = self._storages[1]

	for i = 2, #self._storages do
		local storage = self._storages[i]

		for archetype, entities in storage do
			if firstStorage[archetype] == nil then
				firstStorage[archetype] = entities
			else
				for entityId, entityData in entities do
					if firstStorage[archetype][entityId] then
						error("Entity ID already exists in first storage...")
					end
					firstStorage[archetype][entityId] = entityData
				end
			end
		end
	end

	table.clear(self._storages)

	self._storages[1] = firstStorage
	self._pristineStorage = firstStorage
end

return World<|MERGE_RESOLUTION|>--- conflicted
+++ resolved
@@ -419,11 +419,7 @@
 	view = noop,
 }, {
 	__iter = function()
-<<<<<<< HEAD
-		return noopQuery
-=======
 		return noop
->>>>>>> 90ef6db7
 	end,
 })
 
